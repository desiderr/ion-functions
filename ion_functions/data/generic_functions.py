--- conflicted
+++ resolved
@@ -13,15 +13,13 @@
 import time
 
 import numpy as np
-<<<<<<< HEAD
 import numexpr as ne
-import geomag
-=======
+
 from ion_functions.data.wmm import WMM
 import pkg_resources
 
 wmm_model = pkg_resources.resource_filename(__name__, 'WMM.COF')
->>>>>>> 3557fd85
+
 
 # Example function from ctd_functions.py
 def magnetic_declination(lat, lon, ntp_timestamp, z=0, zflag=-1):
@@ -29,13 +27,15 @@
     Description:
 
         Magnetic declination (a.k.a. magnetic variation) as a function
-        of location and date from the World Magnetic Model (WMM). Uses
-        the geomag Python library implementation of the WMM. Declination
-        is used in several OOI data product transformations.
+        of location and date from the World Magnetic Model (WMM).
+
+        Declination is used in several OOI data product transformations.
 
     Implemented by:
 
         2013-03-20: Stuart Pearce. Initial code.
+        2013-06-~:  Luke Campbell. Implemented the WMM C code for speed
+                    over the Python geomag library.
 
     Usage:
 
@@ -70,44 +70,32 @@
         16.465045980896086
 
     References:
-    
+
         World Magnetic Model (2010). http://www.ngdc.noaa.gov/geomag/WMM
         /DoDWMM.shtml
     """
     wmm = WMM(wmm_model)
     # convert ntp timestamp to unix timestamp and then a datetime object
-    unix_timestamp = ntp_timestamp - 2208988800 # Faster if its stackless (not a function call)
-    
-    # the data timestamp is in UTC, and while the input to the WMM does
-    # not specify, reasonably it should handle time as a UTC time rather
-    # than a local time. If the WMM does expect a local time, since a
-    # date is required by the geomag library, the difference of discrete
-    # day timesteps results in an average error that is much smaller
-    # than the uncertainty of almost all compasses and so local time
-    # versus UTC can be ignored.
-    dates = np.vectorize(lambda x : datetime.datetime.utcfromtimestamp(x).date())
+    unix_timestamp = ntp_timestamp - 2208988800  # Faster if its stackless (not a function call)
+
+    dates = np.vectorize(lambda x: datetime.datetime.utcfromtimestamp(x).date())
 
     datestamps = dates(unix_timestamp)
-    
+
     # give the z value the proper vector direction (i.e negative down)
     z = ne.evaluate('z*zflag')
-    
-<<<<<<< HEAD
-    # geomag python library requires depth in feet (tisk tisk) and then
-    # in the library converts them right back to meters!  Ridiculous!
-    # ALL science shall be in GOD's units ... SI units!!!
-    z = ne.evaluate('z * 3.28084')  # m*3.28084 ft/m = ft
-=======
-    z /= 1000. # m -> km
-    dec = np.vectorize(lambda lat, lon, z, date : wmm.declination(lat, lon, z, date))
->>>>>>> 3557fd85
-    
+
+    z = ne.evaluate('z/1000.')  # m -> km
+    dec = np.vectorize(lambda lat, lon, z, date: wmm.declination(lat, lon, z, date))
+
     mag_dec = dec(lat, lon, z, datestamps)
     return mag_dec
 
 
 def ntp_to_unix_time(ntp_timestamp):
-    """
+    """DEPRECATED. Use 2208988800 seconds as the offset between an NTP
+    timestamp and a Unix timestamp instead.
+
     Description:
 
         Convert an NTP time stamp (epoch=1900-01-01) to a Unix timestamp
@@ -123,7 +111,7 @@
         unix_ts = ntp_to_unix_time(ntp_ts)
 
             where
-            
+
         ntp_ts = NTP timestamp [seconds since 1900-01-01]
         unix_ts = Unix timestamp [seconds since 1970-01-01]
 
@@ -136,13 +124,13 @@
         1365803237.9580002
 
     References:
-    
+
         The NTP FAQ and HOWTO (2006). http://www.ntp.org/ntpfaq/
     """
     SYSTEM_EPOCH = datetime.date(*time.gmtime(0)[0:3])
     NTP_EPOCH = datetime.date(1900, 1, 1)
     NTP_DELTA = (SYSTEM_EPOCH - NTP_EPOCH).total_seconds()
-    
+
     unix_timestamp = ne.evaluate('ntp_timestamp - NTP_DELTA')
     return unix_timestamp
 
@@ -168,9 +156,9 @@
         out_value = the desired parameter.
         in_array = the input array holding the value.
         index = 0-based index in array to value.
-    
-    References: 
-    
+
+    References:
+
         None.
     """
     out_value = in_array[index]
