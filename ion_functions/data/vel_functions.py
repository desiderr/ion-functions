--- conflicted
+++ resolved
@@ -19,16 +19,16 @@
 from ion_functions.data.generic_functions import magnetic_declination, wmm_model
 from ion_functions.data.wmm import WMM
 
+
 # wrapper functions for use in ION
-def nobska_mag_corr_east(uu,vv,lat,lon,timestamp,z=0):
+def nobska_mag_corr_east(uu, vv, lat, lon, timestamp, z=0):
     """
-    Wrapper function to correct the eastward velocity from a VEL3D
-    Nobska instrument for magnetic declination.
+    Corrects the eastward velocity from a VEL3D
+    Nobska MAVS 4 instrument for magnetic declination.
+
+    This function is a wrapper around the method "velocity_correction"
+    of the "ion_functions.data.wmm.WMM" class.
     """
-<<<<<<< HEAD
-    uu_cor = vel_mag_correction(uu,vv,lat,lon,timestamp,z,dirstr='east')
-    return ne.evaluate('uu_cor/100.')  # convert from cm/s to m/s
-=======
     wmm = WMM(wmm_model)
     uu = np.asanyarray(uu, dtype=np.float)
     vv = np.asanyarray(vv, dtype=np.float)
@@ -36,21 +36,18 @@
     lon = np.asanyarray(lon, dtype=np.float)
     z = np.asanyarray(z, dtype=np.float)/1000.
     timestamp = np.asanyarray(timestamp, dtype=np.int64) - 2208988800
-    uu_cor = wmm.velocity_correction(uu, vv, lat, lon, z, timestamp )[0]
-    return uu_cor/100.  # convert from cm/s to m/s
->>>>>>> 3557fd85
+    uu_cor = wmm.velocity_correction(uu, vv, lat, lon, z, timestamp)[0]
+    return ne.evaluate('uu_cor/100.')  # convert from cm/s to m/s
 
 
-def nobska_mag_corr_north(uu,vv,lat,lon,timestamp,z=0):
+def nobska_mag_corr_north(uu, vv, lat, lon, timestamp, z=0):
     """
-    Wrapper function to correct the northward velocity from a VEL3D
-    Nobska instrument for magnetic declination.  See vel_mag_correction
-    function
+    Corrects the northward velocity from a VEL3D
+    Nobska MAVS 4 instrument for magnetic declination.
+
+    This function is a wrapper around the method "velocity_correction"
+    of the "ion_functions.data.wmm.WMM" class.
     """
-<<<<<<< HEAD
-    vv_cor = vel_mag_correction(uu,vv,lat,lon,timestamp,z,dirstr='north')
-    return ne.evaluate('vv_cor/100.')  # convert from cms/ to m/s
-=======
     wmm = WMM(wmm_model)
     uu = np.asanyarray(uu, dtype=np.float)
     vv = np.asanyarray(vv, dtype=np.float)
@@ -58,21 +55,18 @@
     lon = np.asanyarray(lon, dtype=np.float)
     z = np.asanyarray(z, dtype=np.float)/1000.
     timestamp = np.asanyarray(timestamp, dtype=np.int64) - 2208988800
-    vv_cor = wmm.velocity_correction(uu, vv, lat, lon, z, timestamp )[1]
-    return vv_cor/100.  # convert from cm/s to m/s
->>>>>>> 3557fd85
+    vv_cor = wmm.velocity_correction(uu, vv, lat, lon, z, timestamp)[1]
+    return ne.evaluate('vv_cor/100.')  # convert from cm/s to m/s
 
 
-def nortek_mag_corr_east(uu,vv,lat,lon,timestamp,z=0):
+def nortek_mag_corr_east(uu, vv, lat, lon, timestamp, z=0):
     """
-    Wrapper function to correct the eastward velocity from a VEL3D
-    Nortek instrument for magnetic declination.  See vel_mag_correction
-    function
+    Corrects the eastward velocity from a VEL3D
+    Nortek Vector instrument for magnetic declination.
+
+    This function is a wrapper around the method "velocity_correction"
+    of the "ion_functions.data.wmm.WMM" class.
     """
-<<<<<<< HEAD
-    vv_cor = vel_mag_correction(uu,vv,lat,lon,timestamp,z,dirstr='east')
-    return ne.evaluate('vv_cor/1000.')  # convert from mms/ to m/s
-=======
     wmm = WMM(wmm_model)
     uu = np.asanyarray(uu, dtype=np.float)
     vv = np.asanyarray(vv, dtype=np.float)
@@ -80,21 +74,18 @@
     lon = np.asanyarray(lon, dtype=np.float)
     z = np.asanyarray(z, dtype=np.float)/1000.
     timestamp = np.asanyarray(timestamp, dtype=np.int64) - 2208988800
-    uu_cor = wmm.velocity_correction(uu, vv, lat, lon, z, timestamp )[0]
-    return uu_cor/1000.  # convert from mms/ to m/s
->>>>>>> 3557fd85
+    uu_cor = wmm.velocity_correction(uu, vv, lat, lon, z, timestamp)[0]
+    return ne.evaluate('uu_cor/1000.')  # convert from mms/ to m/s
 
 
-def nortek_mag_corr_north(uu,vv,lat,lon,timestamp,z=0):
+def nortek_mag_corr_north(uu, vv, lat, lon, timestamp, z=0):
     """
-    Wrapper function to correct the northward velocity from a VEL3D
-    Nortek instrument for magnetic declination.  See vel_mag_correction
-    function
+    Corrects the northward velocity from a VEL3D
+    Nortek Vector instrument for magnetic declination.
+
+    This function is a wrapper around the method "velocity_correction"
+    of the "ion_functions.data.wmm.WMM" class.
     """
-<<<<<<< HEAD
-    vv_cor = vel_mag_correction(uu,vv,lat,lon,timestamp,z,dirstr='north')
-    return ne.evaluate('vv_cor/1000.')  # convert from mms/ to m/s
-=======
     wmm = WMM(wmm_model)
     uu = np.asanyarray(uu, dtype=np.float)
     vv = np.asanyarray(vv, dtype=np.float)
@@ -102,66 +93,65 @@
     lon = np.asanyarray(lon, dtype=np.float)
     z = np.asanyarray(z, dtype=np.float)/1000.
     timestamp = np.asanyarray(timestamp, dtype=np.int64) - 2208988800
-    vv_cor = wmm.velocity_correction(uu, vv, lat, lon, z, timestamp )[1]
-    return vv_cor/1000.  # convert from mms/ to m/s
->>>>>>> 3557fd85
+    vv_cor = wmm.velocity_correction(uu, vv, lat, lon, z, timestamp)[1]
+    return ne.evaluate('vv_cor/1000.')  # convert from mms/ to m/s
 
 
+### the commented out function below is no longer needed due to a ###
+### WMM C code implementation and is now deprecated ####
 
-
-
-# proper functions
-def vel_mag_correction(uu, vv, lat, lon, timestamp, z, zflag=-1):
-    """
-    Description:
-
-        Magnetic declination correction for velocities referenced to
-        magnetic North. Given the directional velocity components U and
-        V, it finds the magnetic declination for the location, depth,
-        and date, rotates the vectors from relative to magnetic North to
-        true North. It should be called with the directional string to
-        get an individual horizontal vector component.
-
-    Implemented by:
-
-        2013-04-17: Stuart Pearce. Initial code.
-        2013-04-24: S.P. Changed to be general for all velocities
-
-    Usage:
-
-        vel_corr = vel_mag_correction(uu, vv, lat, lon, timestamp,
-                                      z, dirstr='all')
-
-            where
-
-        vel_corr = The corrected velocity components [D/T].  A tuple of
-            (uu_corr,vv_corr) is returned if dirstr == 'all'.
-        uu = Uncorrected input eastward velocity [D/T]
-        uu = Uncorrected input northward velocity [D/T]
-        lat = Instrument latitude (North positive) [decimal degrees]
-        lon = Instrument longitude (East positive) [decimal degrees]
-        timestamp = The data timestamp (NTP timestamp format)
-            [seconds since 1900-01-01]
-        z = Instrument depth relative to sea level (positive
-            values only) [meters].
-        dirstr = String of the direction for the requested component
-            ('east','north','all').  The default is 'all'.   
-    
-    References: 
-    
-        OOI (2012). Data Product Specification for Turbulent Point Water
-            Velocity. Document Control Number 1341-00781.
-            https://alfresco.oceanobservatories.org/ (See: Company Home
-            >> OOI >> Controlled >> 1000 System Level >>
-            1341-00781_Data_Product_SPEC_VELPTTU_Nobska_OOI.pdf)
-    """
-    # retrieve magnetic declination
-    theta = magnetic_declination(lat, lon, timestamp, z, zflag=-1)
-    
-    # correct the velocities for magnetic declination
-    #   the algorithm for Nobska & Nortek VELPTTU's are the same as
-    #   adcp_magvar
-    magvar = np.vectorize(adcp_magvar)
-    uu_cor, vv_cor = magvar(theta, uu, vv)
-    
-    return (uu_cor, vv_cor)
+## proper functions
+#def vel_mag_correction(uu, vv, lat, lon, timestamp, z, zflag=-1):
+#    """
+#    Description:
+#
+#        Magnetic declination correction for velocities referenced to
+#        magnetic North. Given the directional velocity components U and
+#        V, it finds the magnetic declination for the location, depth,
+#        and date, rotates the vectors from relative to magnetic North to
+#        true North. It should be called with the directional string to
+#        get an individual horizontal vector component.
+#
+#    Implemented by:
+#
+#        2013-04-17: Stuart Pearce. Initial code.
+#        2013-04-24: S.P. Changed to be general for all velocities
+#
+#    Usage:
+#
+#        vel_corr = vel_mag_correction(uu, vv, lat, lon, timestamp,
+#                                      z, dirstr='all')
+#
+#            where
+#
+#        vel_corr = The corrected velocity components [D/T].  A tuple of
+#            (uu_corr,vv_corr) is returned if dirstr == 'all'.
+#        uu = Uncorrected input eastward velocity [D/T]
+#        uu = Uncorrected input northward velocity [D/T]
+#        lat = Instrument latitude (North positive) [decimal degrees]
+#        lon = Instrument longitude (East positive) [decimal degrees]
+#        timestamp = The data timestamp (NTP timestamp format)
+#            [seconds since 1900-01-01]
+#        z = Instrument depth relative to sea level (positive
+#            values only) [meters].
+#        dirstr = String of the direction for the requested component
+#            ('east','north','all').  The default is 'all'.   
+#
+#    References:
+#
+#        OOI (2012). Data Product Specification for Turbulent Point Water
+#            Velocity. Document Control Number 1341-00781.
+#            https://alfresco.oceanobservatories.org/ (See: Company Home
+#            >> OOI >> Controlled >> 1000 System Level >>
+#            1341-00781_Data_Product_SPEC_VELPTTU_Nobska_OOI.pdf)
+#    """
+#    # retrieve magnetic declination
+#    theta = magnetic_declination(lat, lon, timestamp, z, zflag=-1)
+#
+#    # correct the velocities for magnetic declination
+#    #   the algorithm for Nobska & Nortek VELPTTU's are the same as
+#    #   adcp_magvar
+#    magvar = np.vectorize(adcp_magvar)
+#    uu_cor, vv_cor = magvar(theta, uu, vv)
+#
+#    return (uu_cor, vv_cor)
